--- conflicted
+++ resolved
@@ -1,13 +1,6 @@
 package io.vertx.kotlin.redis
 
 import io.vertx.redis.RedisOptions
-import io.vertx.core.net.JdkSSLEngineOptions
-import io.vertx.core.net.JksOptions
-import io.vertx.core.net.OpenSSLEngineOptions
-import io.vertx.core.net.PemKeyCertOptions
-import io.vertx.core.net.PemTrustOptions
-import io.vertx.core.net.PfxOptions
-import io.vertx.core.net.ProxyOptions
 
 /**
  * A function providing a DSL for building [io.vertx.redis.RedisOptions] objects.
@@ -35,52 +28,14 @@
  * @param address  Set the eventbus address prefix for `PUB/SUB`.
  * @param auth  Set the password for authentication at connection time.
  * @param binary  Set the user defined character encoding, e.g.: `iso-8859-1`.
- * @param connectTimeout 
- * @param crlPaths 
- * @param crlValues 
- * @param enabledCipherSuites 
- * @param enabledSecureTransportProtocols 
  * @param encoding  Set the user defined character encoding, e.g.: `iso-8859-1`.
  * @param host  Set the host name where the Redis server is listening.
-<<<<<<< HEAD
- * @param hostnameVerificationAlgorithm 
- * @param idleTimeout 
- * @param jdkSslEngineOptions 
- * @param keyStoreOptions 
- * @param localAddress 
- * @param logActivity 
- * @param metricsName 
- * @param openSslEngineOptions 
- * @param pemKeyCertOptions 
- * @param pemTrustOptions 
- * @param pfxKeyCertOptions 
- * @param pfxTrustOptions 
-=======
  * @param masterName  Set name of Redis master (used with Sentinel).
->>>>>>> ce429843
  * @param port  Set the tcp port where the Redis server is listening.
- * @param proxyOptions 
- * @param receiveBufferSize 
- * @param reconnectAttempts 
- * @param reconnectInterval 
- * @param reuseAddress 
  * @param select  Set the database to select at connection time.
-<<<<<<< HEAD
- * @param sendBufferSize 
- * @param soLinger 
- * @param ssl 
- * @param tcpKeepAlive 
- * @param tcpNoDelay 
- * @param trafficClass 
- * @param trustAll 
- * @param trustStoreOptions 
- * @param useAlpn 
- * @param usePooledBuffers 
-=======
  * @param sentinels  Add Sentinel node.
  * @param tcpKeepAlive  Set the TCP KeepAlive option
  * @param tcpNoDelay  Set the TCP NoDelay at the socket level.
->>>>>>> ce429843
  *
  * <p/>
  * NOTE: This function has been automatically generated from the [io.vertx.redis.RedisOptions original] using Vert.x codegen.
@@ -89,50 +44,14 @@
   address: String? = null,
   auth: String? = null,
   binary: Boolean? = null,
-  connectTimeout: Int? = null,
-  crlPaths: Iterable<String>? = null,
-  crlValues: Iterable<io.vertx.core.buffer.Buffer>? = null,
-  enabledCipherSuites: Iterable<String>? = null,
-  enabledSecureTransportProtocols: Iterable<String>? = null,
   encoding: String? = null,
   host: String? = null,
-<<<<<<< HEAD
-  hostnameVerificationAlgorithm: String? = null,
-  idleTimeout: Int? = null,
-  jdkSslEngineOptions: io.vertx.core.net.JdkSSLEngineOptions? = null,
-  keyStoreOptions: io.vertx.core.net.JksOptions? = null,
-  localAddress: String? = null,
-  logActivity: Boolean? = null,
-  metricsName: String? = null,
-  openSslEngineOptions: io.vertx.core.net.OpenSSLEngineOptions? = null,
-  pemKeyCertOptions: io.vertx.core.net.PemKeyCertOptions? = null,
-  pemTrustOptions: io.vertx.core.net.PemTrustOptions? = null,
-  pfxKeyCertOptions: io.vertx.core.net.PfxOptions? = null,
-  pfxTrustOptions: io.vertx.core.net.PfxOptions? = null,
-=======
   masterName: String? = null,
->>>>>>> ce429843
   port: Int? = null,
-  proxyOptions: io.vertx.core.net.ProxyOptions? = null,
-  receiveBufferSize: Int? = null,
-  reconnectAttempts: Int? = null,
-  reconnectInterval: Long? = null,
-  reuseAddress: Boolean? = null,
   select: Int? = null,
-<<<<<<< HEAD
-  sendBufferSize: Int? = null,
-  soLinger: Int? = null,
-  ssl: Boolean? = null,
-=======
   sentinels: Iterable<String>? = null,
->>>>>>> ce429843
   tcpKeepAlive: Boolean? = null,
-  tcpNoDelay: Boolean? = null,
-  trafficClass: Int? = null,
-  trustAll: Boolean? = null,
-  trustStoreOptions: io.vertx.core.net.JksOptions? = null,
-  useAlpn: Boolean? = null,
-  usePooledBuffers: Boolean? = null): RedisOptions = io.vertx.redis.RedisOptions().apply {
+  tcpNoDelay: Boolean? = null): RedisOptions = io.vertx.redis.RedisOptions().apply {
 
   if (address != null) {
     this.setAddress(address)
@@ -143,112 +62,25 @@
   if (binary != null) {
     this.setBinary(binary)
   }
-  if (connectTimeout != null) {
-    this.setConnectTimeout(connectTimeout)
-  }
-  if (crlPaths != null) {
-    for (item in crlPaths) {
-      this.addCrlPath(item)
-    }
-  }
-  if (crlValues != null) {
-    for (item in crlValues) {
-      this.addCrlValue(item)
-    }
-  }
-  if (enabledCipherSuites != null) {
-    for (item in enabledCipherSuites) {
-      this.addEnabledCipherSuite(item)
-    }
-  }
-  if (enabledSecureTransportProtocols != null) {
-    for (item in enabledSecureTransportProtocols) {
-      this.addEnabledSecureTransportProtocol(item)
-    }
-  }
   if (encoding != null) {
     this.setEncoding(encoding)
   }
   if (host != null) {
     this.setHost(host)
   }
-<<<<<<< HEAD
-  if (hostnameVerificationAlgorithm != null) {
-    this.setHostnameVerificationAlgorithm(hostnameVerificationAlgorithm)
-  }
-  if (idleTimeout != null) {
-    this.setIdleTimeout(idleTimeout)
-  }
-  if (jdkSslEngineOptions != null) {
-    this.setJdkSslEngineOptions(jdkSslEngineOptions)
-  }
-  if (keyStoreOptions != null) {
-    this.setKeyStoreOptions(keyStoreOptions)
-  }
-  if (localAddress != null) {
-    this.setLocalAddress(localAddress)
-  }
-  if (logActivity != null) {
-    this.setLogActivity(logActivity)
-  }
-  if (metricsName != null) {
-    this.setMetricsName(metricsName)
-  }
-  if (openSslEngineOptions != null) {
-    this.setOpenSslEngineOptions(openSslEngineOptions)
-  }
-  if (pemKeyCertOptions != null) {
-    this.setPemKeyCertOptions(pemKeyCertOptions)
-  }
-  if (pemTrustOptions != null) {
-    this.setPemTrustOptions(pemTrustOptions)
-  }
-  if (pfxKeyCertOptions != null) {
-    this.setPfxKeyCertOptions(pfxKeyCertOptions)
-  }
-  if (pfxTrustOptions != null) {
-    this.setPfxTrustOptions(pfxTrustOptions)
-=======
   if (masterName != null) {
     this.setMasterName(masterName)
->>>>>>> ce429843
   }
   if (port != null) {
     this.setPort(port)
   }
-  if (proxyOptions != null) {
-    this.setProxyOptions(proxyOptions)
-  }
-  if (receiveBufferSize != null) {
-    this.setReceiveBufferSize(receiveBufferSize)
-  }
-  if (reconnectAttempts != null) {
-    this.setReconnectAttempts(reconnectAttempts)
-  }
-  if (reconnectInterval != null) {
-    this.setReconnectInterval(reconnectInterval)
-  }
-  if (reuseAddress != null) {
-    this.setReuseAddress(reuseAddress)
-  }
   if (select != null) {
     this.setSelect(select)
   }
-<<<<<<< HEAD
-  if (sendBufferSize != null) {
-    this.setSendBufferSize(sendBufferSize)
-  }
-  if (soLinger != null) {
-    this.setSoLinger(soLinger)
-  }
-  if (ssl != null) {
-    this.setSsl(ssl)
-=======
   if (sentinels != null) {
     for (item in sentinels) {
       this.addSentinel(item)
     }
->>>>>>> ce429843
   }
   if (tcpKeepAlive != null) {
     this.setTcpKeepAlive(tcpKeepAlive)
@@ -256,19 +88,4 @@
   if (tcpNoDelay != null) {
     this.setTcpNoDelay(tcpNoDelay)
   }
-  if (trafficClass != null) {
-    this.setTrafficClass(trafficClass)
-  }
-  if (trustAll != null) {
-    this.setTrustAll(trustAll)
-  }
-  if (trustStoreOptions != null) {
-    this.setTrustStoreOptions(trustStoreOptions)
-  }
-  if (useAlpn != null) {
-    this.setUseAlpn(useAlpn)
-  }
-  if (usePooledBuffers != null) {
-    this.setUsePooledBuffers(usePooledBuffers)
-  }
 }
